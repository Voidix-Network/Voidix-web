--- conflicted
+++ resolved
@@ -14,13 +14,8 @@
 
   // 导航项目
   const navigationItems: NavigationItem[] = [
-<<<<<<< HEAD
     { href: '/status', label: '状态页', isExternal: true },
-=======
-    { href: 'https://status.voidix.net/', label: '状态页', isExternal: true },
-    { href: '/monitor', label: '监控', isExternal: true },
     { href: '/ban-history', label: '封禁查询', isExternal: true },
->>>>>>> f36ac736
     { href: '/faq', label: '常见问题', isExternal: true },
     { href: '/bug-report', label: 'Bug反馈', isExternal: true },
   ];
