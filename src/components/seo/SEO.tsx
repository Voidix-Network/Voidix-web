import { globalSchemaManager } from '@/utils/schemaManager';
import React, { useEffect } from 'react';
import { Helmet } from 'react-helmet-async';
import { generateKeywordsString, getPageSEOConfig } from './chineseKeywords';

export interface SEOProps {
  title?: string;
  description?: string;
  keywords?: string;
  image?: string;
  url?: string;
  type?: 'website' | 'article' | 'game';
  canonicalUrl?: string;
  pageKey?: string;
  enableAnalytics?: boolean;
  enableClarity?: boolean;
  enableDebug?: boolean;
  additionalMeta?: Array<{
    name?: string;
    property?: string;
    content: string;
  }>;
}

// 默认配置
const DEFAULT_SEO_CONFIG = {
  title: 'Voidix Minecraft公益服务器 - 最佳我的世界生存与小游戏服务器',
  description:
    '公益、公平、包容的Minecraft小游戏服务器，致力于为玩家提供开放、透明、无门槛的游戏体验。',
  image: '/logo.png',
  keywords: 'Minecraft,服务器,公益,小游戏,起床战争,空岛战争',
  siteName: 'Voidix - 专业Minecraft服务器',
  organizationName: 'Voidix Minecraft Server',
  websiteUrl: 'https://www.voidix.net',
  contactEmail: 'contact@voidix.net',
};

// 延迟分析跟踪 - DOMContentLoaded后加载
const initializeSimpleAnalytics = (enableAnalytics: boolean, enableDebug: boolean = false) => {
  if (!enableAnalytics || typeof window === 'undefined') return;

  // 检查用户同意
  const hasConsent = localStorage.getItem('voidix-analytics-consent') === 'true';
  const isDev = import.meta.env.DEV;

  if (!hasConsent || isDev) return;

  // 等待DOM完全加载后再初始化分析脚本
  const initAnalytics = () => {
    const measurementId = 'G-SPQQPKW4VN';

    // 只加载必要的gtag功能
    if (!window.gtag) {
      window.dataLayer = window.dataLayer || [];
      window.gtag = function () {
        window.dataLayer.push(arguments);
      };

      // 进一步延迟加载gtag.js，避免阻塞渲染
      setTimeout(() => {
        const script = document.createElement('script');
        script.async = true;
        script.defer = true;
        script.src = `https://www.googletagmanager.com/gtag/js?id=${measurementId}`;
        document.head.appendChild(script);

        script.onload = () => {
          window.gtag('js', new Date());
          window.gtag('config', measurementId, {
            client_storage: 'none',
            anonymize_ip: true,
            allow_google_signals: false,
            send_page_view: true,
          });
          if (enableDebug) console.log('[SEO] GA4 延迟初始化完成');
        };
      }, 3000); // 增加延迟到3秒
    }
  };

  // 确保在DOMContentLoaded之后运行
  if (document.readyState === 'loading') {
    document.addEventListener('DOMContentLoaded', initAnalytics);
  } else {
    // 如果DOM已经加载完成，直接执行
    setTimeout(initAnalytics, 1000);
  }
};

// Microsoft Clarity延迟集成
const initializeClarity = (enableClarity: boolean, enableDebug: boolean = false) => {
  if (!enableClarity || typeof window === 'undefined') return;

  const hasConsent = localStorage.getItem('voidix-analytics-consent') === 'true';
  const isDev = import.meta.env.DEV;
  const clarityId = import.meta.env.VITE_CLARITY_PROJECT_ID || '';

  if (!hasConsent || isDev || !clarityId) return;

  const initClarity = () => {
    // 检查Clarity是否已加载
    if ((window as any).clarity) {
      if (enableDebug) console.log('[SEO] Clarity already loaded');
      return;
    }

    // 延迟加载Microsoft Clarity
    setTimeout(() => {
      (function (c: any, l: any, a: any, r: any, i: any, t: any, y: any) {
        c[a] =
          c[a] ||
          function () {
            (c[a].q = c[a].q || []).push(arguments);
          };
        t = l.createElement(r);
        t.async = 1;
        t.defer = 1;
        t.src = 'https://www.clarity.ms/tag/' + i;
        y = l.getElementsByTagName(r)[0];
        y.parentNode.insertBefore(t, y);
      })(window, document, 'clarity', 'script', clarityId, null, null);

      if (enableDebug) console.log('[SEO] Clarity 延迟初始化完成');
    }, 4000); // 延迟4秒加载
  };

  // 确保在页面完全加载后运行
  if (document.readyState === 'complete') {
    initClarity();
  } else {
    window.addEventListener('load', initClarity);
  }
};

// 统一分析API
const initializeUnifiedAnalytics = (enableDebug: boolean = false) => {
  if (typeof window === 'undefined') return;

  const hasConsent = localStorage.getItem('voidix-analytics-consent') === 'true';
  const isDev = import.meta.env.DEV;

  if (!hasConsent || isDev) {
    // @ts-ignore
    window.voidixUnifiedAnalytics = undefined;
    return;
  }

  // Voidix统一分析API
  window.voidixUnifiedAnalytics = {
    trackBugReport: (reportType: string, severity: string) => {
      if ((window as any).clarity) {
        (window as any).clarity('event', 'bug_report', { reportType, severity });
      }
      if (enableDebug) console.log('[统一分析] Bug报告跟踪:', { reportType, severity });
    },
    trackFAQView: (questionId: string, category: string) => {
      if ((window as any).clarity) {
        (window as any).clarity('event', 'faq_view', { questionId, category });
      }
      if (enableDebug) console.log('[统一分析] FAQ查看跟踪:', { questionId, category });
    },
    trackCustomEvent: (category: string, action: string, label?: string, value?: number) => {
      if ((window as any).clarity) {
        (window as any).clarity('event', action, { category, label, value });
      }
      if (enableDebug)
        console.log('[统一分析] 自定义事件跟踪:', { category, action, label, value });
    },
    trackPagePerformance: () => {
      if ((window as any).clarity) {
        (window as any).clarity('event', 'page_performance');
      }
      if (enableDebug) console.log('[统一分析] 页面性能跟踪已执行');
    },
  };

  if (enableDebug) console.log('[SEO] 统一分析API已初始化');
};

// 生成Sitelinks导航结构化数据
const generateSitelinksData = () => {
  return {
    '@context': 'https://schema.org',
    '@type': 'SiteNavigationElement',
    name: 'Voidix主导航',
    url: DEFAULT_SEO_CONFIG.websiteUrl,
    hasPart: [
      {
        '@type': 'SiteNavigationElement',
        name: '服务器状态',
        description: '查看Voidix服务器实时运行状态和在线玩家数',
        url: 'https://www.voidix.net/status',
      },
      {
        '@type': 'SiteNavigationElement',
        name: '监控面板',
        description: '服务器性能监控和运行数据统计',
        url: 'https://www.voidix.net/monitor',
      },
      {
        '@type': 'SiteNavigationElement',
        name: '常见问题',
        description: '新手玩家入门指南和常见问题解答',
        url: 'https://www.voidix.net/faq',
      },
      {
        '@type': 'SiteNavigationElement',
        name: 'Bug反馈',
        description: '提交游戏问题反馈和建议',
        url: 'https://www.voidix.net/bug-report',
      },
      {
        '@type': 'SiteNavigationElement',
        name: '隐私政策',
        description: '了解我们的隐私保护政策',
        url: 'https://www.voidix.net/privacy',
      },
    ],
  };
};

// 生成全面的结构化数据
const generateBasicStructuredData = (pageKey?: string) => {
  const organization = {
    '@context': 'https://schema.org',
    '@type': 'Organization',
    name: 'Voidix Minecraft Server',
    alternateName: 'Voidix',
    url: DEFAULT_SEO_CONFIG.websiteUrl,
    logo: `${DEFAULT_SEO_CONFIG.websiteUrl}${DEFAULT_SEO_CONFIG.image}`,
    description: DEFAULT_SEO_CONFIG.description,
    email: DEFAULT_SEO_CONFIG.contactEmail,
    founder: [
      {
        '@type': 'Person',
        name: 'NekoSora',
        jobTitle: '核心开发者',
      },
      {
        '@type': 'Person',
        name: 'CYsonHab',
        jobTitle: '核心开发者',
      },
    ],
    contactPoint: {
      '@type': 'ContactPoint',
      contactType: 'customer service',
      availableLanguage: 'Chinese',
    },
    foundingDate: '2025',
    address: {
      '@type': 'PostalAddress',
      addressCountry: 'CN',
    },
    keywords: 'Minecraft服务器,小游戏服务器,生存服务器,公益服务器,起床战争,空岛战争',
    areaServed: {
      '@type': 'Country',
      name: 'China',
    },
  };

  const website = {
    '@context': 'https://schema.org',
    '@type': 'WebSite',
    name: 'Voidix Minecraft公益服务器',
    url: DEFAULT_SEO_CONFIG.websiteUrl,
    description: DEFAULT_SEO_CONFIG.description,
    inLanguage: 'zh-CN',
    publisher: {
      '@type': 'Organization',
      name: 'Voidix Team',
    },
    potentialAction: [
      {
        '@type': 'SearchAction',
        target: 'https://www.voidix.net/search?q={search_term_string}',
        'query-input': 'required name=search_term_string',
      },
      {
        '@type': 'ReadAction',
        target: 'https://www.voidix.net/status',
        name: '查看服务器状态',
      },
      {
        '@type': 'ReadAction',
        target: 'https://www.voidix.net/faq',
        name: '常见问题解答',
      },
    ],
    // 添加主要导航页面信息
    mainEntity: [
      {
        '@type': 'WebPage',
        '@id': 'https://www.voidix.net/status',
        name: '服务器状态',
        description: '实时服务器状态监控',
      },
      {
        '@type': 'WebPage',
        '@id': 'https://www.voidix.net/faq',
        name: '常见问题',
        description: '新手玩家指南和FAQ',
      },
      {
        '@type': 'WebPage',
        '@id': 'https://www.voidix.net/monitor',
        name: '监控面板',
        description: '服务器性能监控',
      },
    ],
  };

  // 为首页添加游戏相关的结构化数据
  const gameSchema = {
    '@context': 'https://schema.org',
    '@type': 'VideoGame',
    name: 'Voidix Minecraft服务器',
    description: DEFAULT_SEO_CONFIG.description,
    gameLocation: {
      '@type': 'Place',
      address: {
        '@type': 'PostalAddress',
        addressCountry: 'CN',
      },
    },
    numberOfPlayers: '1-200',
    playMode: 'https://schema.org/MultiPlayer',
    gamePlatform: ['PC', 'Java Edition'],
    genre: ['沙盒游戏', '小游戏', '生存游戏'],
    gameItem: [
      {
        '@type': 'Thing',
        name: '小游戏服务器',
        description: 'minigame.voidix.net - 起床战争、空岛战争等小游戏',
      },
      {
        '@type': 'Thing',
        name: '生存服务器',
        description: 'survival.voidix.net - 纯净生存体验',
      },
    ],
    offers: {
      '@type': 'Offer',
      price: '0',
      priceCurrency: 'CNY',
      availability: 'https://schema.org/InStock',
    },
    publisher: {
      '@type': 'Organization',
      name: 'Voidix Team',
    },
  };

  // 根据页面类型返回不同的结构化数据
  const baseSchemas = [organization, website, gameSchema];

  // 首页添加Sitelinks导航数据
  if (pageKey === 'home') {
    const sitelinksData = generateSitelinksData();
    return [...baseSchemas, sitelinksData];
  }

  return baseSchemas;
};

/**
 * 核心SEO组件
 * 整合了PageSEO、基础结构化数据、轻量级分析和MicrosoftClarity
 * 使用chineseKeywords.ts中的精选配置
 */
export const SEO: React.FC<SEOProps> = ({
  title,
  description,
  keywords,
  image = DEFAULT_SEO_CONFIG.image,
  url = typeof window !== 'undefined' ? window.location.href : '',
  type = 'website',
  canonicalUrl,
  pageKey,
  enableAnalytics = true,
  enableClarity = true,
  enableDebug = false,
  additionalMeta = [],
}) => {
  // 获取页面配置 - 使用您精心配置的关键词
  const pageConfig = pageKey ? getPageSEOConfig(pageKey) : null;

  const finalTitle = title || (pageConfig ? pageConfig.title : DEFAULT_SEO_CONFIG.title);
  const finalDescription =
    description || (pageConfig ? pageConfig.description : DEFAULT_SEO_CONFIG.description);
  const finalKeywords =
    keywords || (pageKey ? generateKeywordsString(pageKey) : DEFAULT_SEO_CONFIG.keywords);

  const fullTitle = finalTitle.includes('Voidix')
    ? finalTitle
    : `${finalTitle} | ${DEFAULT_SEO_CONFIG.siteName}`;
  const fullImageUrl = image.startsWith('http')
    ? image
    : `${DEFAULT_SEO_CONFIG.websiteUrl}${image}`;

  // 初始化分析功能
  useEffect(() => {
    if (enableAnalytics) {
      initializeSimpleAnalytics(true, enableDebug);
    }
    if (enableClarity) {
      initializeClarity(true, enableDebug);
    }
    // 始终初始化统一API（内部会检查同意状态）
    initializeUnifiedAnalytics(enableDebug);
  }, [enableAnalytics, enableClarity, enableDebug]);

<<<<<<< HEAD
  // 使用SchemaManager管理结构化数据
  useEffect(() => {
    const structuredData = generateBasicStructuredData();

    // 为每个schema设置唯一数据
    structuredData.forEach(schema => {
      const schemaType = schema['@type'];
      globalSchemaManager.setSchema(schemaType, schema, 'seo-component');
    });

    if (enableDebug) {
      console.log(`[SEO] 通过SchemaManager设置了 ${structuredData.length} 个基础结构化数据`);
      globalSchemaManager.debug();
    }

    // 清理函数 - 移除本组件生成的schema
    return () => {
      globalSchemaManager.removeSchemaBySource('seo-component');
    };
  }, [pageKey, enableDebug]);
=======
  // 生成结构化数据
  const structuredData = generateBasicStructuredData(pageKey);
>>>>>>> c4db45b6

  return (
    <Helmet>
      {/* 基础SEO */}
      <title>{fullTitle}</title>
      <meta name="description" content={finalDescription} />
      <meta name="keywords" content={finalKeywords} />

      {/* 中文优化 */}
      <meta name="language" content="zh-CN" />
      <meta name="geo.region" content="CN" />
      <meta name="geo.country" content="China" />

      {/* Open Graph */}
      <meta property="og:title" content={fullTitle} />
      <meta property="og:description" content={finalDescription} />
      <meta property="og:image" content={fullImageUrl} />
      <meta property="og:url" content={url} />
      <meta property="og:type" content={type} />
      <meta property="og:site_name" content={DEFAULT_SEO_CONFIG.siteName} />
      <meta property="og:locale" content="zh_CN" />

      {/* Twitter Card */}
      <meta name="twitter:card" content="summary_large_image" />
      <meta name="twitter:title" content={fullTitle} />
      <meta name="twitter:description" content={finalDescription} />
      <meta name="twitter:image" content={fullImageUrl} />

      {/* 移动端优化 */}
      <meta name="viewport" content="width=device-width, initial-scale=1.0" />
      <meta name="mobile-web-app-capable" content="yes" />
      <meta name="apple-mobile-web-app-capable" content="yes" />

      {/* Canonical URL */}
      {canonicalUrl && <link rel="canonical" href={canonicalUrl} />}

<<<<<<< HEAD
      {/* 结构化数据现在通过SchemaManager管理，确保全局唯一 */}
=======
      {/* 结构化数据 */}
      {structuredData.map((schema, index) => (
        <script key={index} type="application/ld+json">
          {JSON.stringify(schema, null, 0)}
        </script>
      ))}
>>>>>>> c4db45b6

      {/* 额外的meta标签 */}
      {additionalMeta.map((meta, index) => (
        <meta
          key={index}
          {...(meta.name ? { name: meta.name } : {})}
          {...(meta.property ? { property: meta.property } : {})}
          content={meta.content}
        />
      ))}
    </Helmet>
  );
};

// 全局类型声明已移至 types/analytics.d.ts

export default SEO;<|MERGE_RESOLUTION|>--- conflicted
+++ resolved
@@ -410,7 +410,6 @@
     initializeUnifiedAnalytics(enableDebug);
   }, [enableAnalytics, enableClarity, enableDebug]);
 
-<<<<<<< HEAD
   // 使用SchemaManager管理结构化数据
   useEffect(() => {
     const structuredData = generateBasicStructuredData();
@@ -431,10 +430,6 @@
       globalSchemaManager.removeSchemaBySource('seo-component');
     };
   }, [pageKey, enableDebug]);
-=======
-  // 生成结构化数据
-  const structuredData = generateBasicStructuredData(pageKey);
->>>>>>> c4db45b6
 
   return (
     <Helmet>
@@ -471,16 +466,7 @@
       {/* Canonical URL */}
       {canonicalUrl && <link rel="canonical" href={canonicalUrl} />}
 
-<<<<<<< HEAD
       {/* 结构化数据现在通过SchemaManager管理，确保全局唯一 */}
-=======
-      {/* 结构化数据 */}
-      {structuredData.map((schema, index) => (
-        <script key={index} type="application/ld+json">
-          {JSON.stringify(schema, null, 0)}
-        </script>
-      ))}
->>>>>>> c4db45b6
 
       {/* 额外的meta标签 */}
       {additionalMeta.map((meta, index) => (
