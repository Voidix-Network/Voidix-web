# Voidix网站生产环境Nginx配置
# 基于现代React+TypeScript+Vite架构优化

# ============================================================================
# CDN代理配置说明
# ============================================================================
# 本配置包含CDN代理功能，需要在主nginx.conf的http块中添加以下配置：
# proxy_cache_path /var/cache/nginx/voidix levels=1:2 keys_zone=voidix_cache:10m inactive=60m;
# proxy_temp_path /var/cache/nginx/voidix_temp;
#
# 以及Rate Limiting配置：
# limit_req_zone $binary_remote_addr zone=cdn_api:10m rate=30r/m;
# limit_req_zone $binary_remote_addr zone=cdn_assets:10m rate=60r/m;
#
# 代理功能包括：
# - Minecraft头像API代理和缓存
# - UptimeRobot监控API代理和缓存
# - Google Fonts代理和缓存
# - 自动排除分析JS脚本（GA、字节跳动等）
# - SEO友好的CDN防盗链保护机制（允许搜索引擎爬虫）
# ============================================================================

# HTTP重定向到HTTPS
server {
    listen 80;
    listen [::]:80;
    server_name voidix.net;

    # 强制HTTPS重定向到www.voidix.net
    return 301 https://www.voidix.net$request_uri;
}

server {
    listen 80;
    listen [::]:80;
    server_name www.voidix.net cdn.voidix.net;

    # 强制HTTPS重定向
    return 301 https://$server_name$request_uri;
}

# HTTPS非www域名重定向到www
server {
    listen 443 ssl http2;
    listen [::]:443 ssl http2;
    server_name voidix.net;

    # SSL双证书配置 - ECC优先，RSA兼容
    ssl_certificate /etc/nginx/ssl/voidix.net/ECC/voidix.cer;
    ssl_certificate_key /etc/nginx/ssl/voidix.net/ECC/voidix.key;
    ssl_certificate /etc/nginx/ssl/voidix.net/RSA/voidix.cer;
    ssl_certificate_key /etc/nginx/ssl/voidix.net/RSA/voidix.key;

    # 强制重定向到www.voidix.net
    return 301 https://www.voidix.net$request_uri;
}

# HTTPS主配置
server {
    listen 443 ssl http2;
    listen [::]:443 ssl http2;
    server_name www.voidix.net;

    # SSL双证书配置 - ECC优先，RSA兼容
    # ECC证书（现代客户端，更高效）
    ssl_certificate /etc/nginx/ssl/voidix.net/ECC/voidix.cer;
    ssl_certificate_key /etc/nginx/ssl/voidix.net/ECC/voidix.key;

    # RSA证书（传统客户端兼容）
    ssl_certificate /etc/nginx/ssl/voidix.net/RSA/voidix.cer;
    ssl_certificate_key /etc/nginx/ssl/voidix.net/RSA/voidix.key;

    # SSL安全配置
    ssl_protocols TLSv1.2 TLSv1.3;
    ssl_ciphers ECDHE-RSA-AES128-GCM-SHA256:ECDHE-RSA-AES256-GCM-SHA384:ECDHE-RSA-CHACHA20-POLY1305:ECDHE-ECDSA-AES128-GCM-SHA256:ECDHE-ECDSA-AES256-GCM-SHA384:ECDHE-ECDSA-CHACHA20-POLY1305;
    ssl_prefer_server_ciphers off; # For TLSv1.3, preference is largely client-driven; 'off' is fine.
    ssl_session_cache shared:SSL:10m;
    ssl_session_timeout 1d;
    ssl_session_tickets off; # Enhances forward secrecy.

    # HSTS安全头
    add_header Strict-Transport-Security "max-age=31536000; includeSubDomains; preload" always;

    # 安全头配置
    add_header X-Frame-Options "SAMEORIGIN" always;
    add_header X-Content-Type-Options "nosniff" always;
    add_header X-XSS-Protection "1; mode=block" always; # For older browsers, modern ones rely more on CSP.
    add_header Referrer-Policy "strict-origin-when-cross-origin" always;

    # CSP内容安全策略 - 为React应用和搜索引擎脚本优化
    # 注意: 'unsafe-inline' for script-src may be required by some JS/React patterns but is less secure.
    # 注意: 'unsafe-eval' for script-src is a security risk; ensure it's absolutely necessary.
    # 注意: 'https:' in img-src is broad; specify domains if possible for tighter security.
    # 注意: 'connect-src wss://$host;' assumes WebSocket connections (if any) are to the same host.
    #       If the /ws proxy is for dev HMR only, this might not be needed or could be more specific for prod.
<<<<<<< HEAD
    add_header Content-Security-Policy "default-src 'self'; script-src 'self' 'unsafe-inline' 'unsafe-eval' https://www.googletagmanager.com https://www.google-analytics.com https://lf1-cdn-tos.bytegoofy.com https://b.clarity.ms https://k.clarity.ms https://*.clarity.ms; style-src 'self' 'unsafe-inline' https://fonts.googleapis.com https://cdn.voidix.net; font-src 'self' https://fonts.gstatic.com https://cdn.voidix.net; img-src 'self' data: https: blob: https://cdn.voidix.net; connect-src 'self' https://www.google-analytics.com https://api.uptimerobot.com https://cdn.voidix.net wss://$host wss://server.voidix.top:10203 https://b.clarity.ms https://k.clarity.ms https://*.clarity.ms; object-src 'none'; base-uri 'self'; form-action 'self';" always;
=======
    add_header Content-Security-Policy "default-src 'self'; script-src 'self' 'unsafe-inline' 'unsafe-eval' https://www.googletagmanager.com https://www.google-analytics.com https://lf1-cdn-tos.bytegoofy.com https://www.clarity.ms; style-src 'self' 'unsafe-inline' https://fonts.googleapis.com https://cdn.voidix.net; font-src 'self' https://fonts.gstatic.com https://cdn.voidix.net; img-src 'self' data: https: blob: https://cdn.voidix.net; connect-src 'self' https://www.google-analytics.com https://api.uptimerobot.com https://cdn.voidix.net wss://$host wss://server.voidix.top:10203 https://*.clarity.ms; object-src 'none'; base-uri 'self'; form-action 'self';" always;
>>>>>>> ea46e7d6

    # 网站根目录 - 指向构建文件目录
    root /var/www/voidix.net/dist;
    index index.html;

    # Gzip压缩配置
    gzip on;
    gzip_vary on;
    gzip_min_length 1024;
    gzip_types
        text/plain
        text/css
        text/xml
        text/javascript
        application/javascript
        application/json
        application/xml+rss
        application/atom+xml
        image/svg+xml
        font/woff
        font/woff2;

    # SEO优化：HTML扩展名重定向配置 - 优先处理
    # 将 /x.html 重定向到 /x（无扩展名）
    # 使用负向前瞻断言排除 index.html 避免重定向循环
    location ~ ^/(?!index)(.+)\.html$ {
        return 301 /$1;
    }

    # 静态资源文件处理 - 不存在的文件重定向到React 404页面
    # 注意：不包含html文件，html文件由上面的重定向规则处理
    location ~* \.(js|css|png|jpg|jpeg|gif|ico|svg|webp|woff|woff2|ttf|eot|map|txt|xml)$ {
        # 尝试提供静态文件，如果不存在则重定向到 /not-found
        try_files $uri @static_not_found;

        # 静态文件缓存配置
        expires 1y;
        add_header Cache-Control "public, immutable";
        # X-Content-Type-Options "nosniff" is already set globally.

        # 字体文件CORS支持
        location ~* \.(woff|woff2)$ {
            add_header Access-Control-Allow-Origin "*";
            # expires and Cache-Control are inherited from the parent location.
        }
    }

    # PWA图标和Logo文件专用配置 - 防止过度请求
    location ~* ^/(android-chrome-|apple-touch-icon|favicon\.|logo\.) {
        try_files $uri =404;
        expires 30d;
        add_header Cache-Control "public, immutable";
        # Content-Type will be determined by Nginx based on mime.types for flexibility (e.g. favicon.ico, logo.svg)

        # 添加ETag支持，减少重复传输
        etag on;

        # 访问日志单独记录（可选）
        access_log /var/log/nginx/voidix_icons.log;
    }

    # 静态文件不存在时重定向到React 404页面
    location @static_not_found {
        return 302 /not-found;
    }

    # 主路由配置 - SPA应用路由，处理其他所有请求
    location / {
        # 尝试提供文件或目录，不存在则回退到index.html
        try_files $uri $uri/ /index.html;
    }

    # 预渲染页面直接服务（SEO优化）
    location /status {
        try_files /status/index.html /index.html;
        add_header Cache-Control "no-cache, no-store, must-revalidate";
    }

    location /faq {
        try_files /faq/index.html /index.html;
        add_header Cache-Control "no-cache, no-store, must-revalidate";
    }

    location /bug-report {
        try_files /bug-report/index.html /index.html;
        add_header Cache-Control "no-cache, no-store, must-revalidate";
    }

    location /privacy {
        try_files /privacy/index.html /index.html;
        add_header Cache-Control "no-cache, no-store, must-revalidate";
    }

    # API代理配置（如需要）
    location /api/ {
        proxy_pass http://localhost:3001;
        proxy_http_version 1.1;
        proxy_set_header Upgrade $http_upgrade;
        proxy_set_header Connection 'upgrade';
        proxy_set_header Host $host;
        proxy_set_header X-Real-IP $remote_addr;
        proxy_set_header X-Forwarded-For $proxy_add_x_forwarded_for;
        proxy_set_header X-Forwarded-Proto $scheme;
        proxy_cache_bypass $http_upgrade;
    }

    # WebSocket支持（通常用于开发环境热重载 e.g., Vite HMR)
    # Consider removing or securing this appropriately if not used/needed in production.
    location /ws {
        proxy_pass http://localhost:5173; # Typically Vite dev server
        proxy_http_version 1.1;
        proxy_set_header Upgrade $http_upgrade;
        proxy_set_header Connection "upgrade";
        proxy_set_header Host $host;
        proxy_set_header Origin ""; # May be needed for dev server origin check
    }

    # SEO优化文件
    location = /robots.txt {
        add_header Content-Type text/plain;
        expires 1d;
        add_header Cache-Control "public, must-revalidate";
    }

    location = /sitemap.xml {
        add_header Content-Type application/xml;
        expires 1d;
        add_header Cache-Control "public, must-revalidate";
    }

    # 健康检查端点
    location = /health {
        access_log off;
        return 200 "healthy\n";
        add_header Content-Type text/plain;
    }

    # 隐藏敏感文件
    location ~ /\. {
        deny all;
        access_log off;
        log_not_found off;
    }

    # Deny access to .md, .json (except if explicitly served by other rules like static assets if manifest.json is used), .lock, .log files
    # Be cautious with denying all .json if specific JSON files need to be served from non-asset paths.
    location ~ \.(md|json|lock|log)$ {
        deny all;
        access_log off;
        log_not_found off;
    }

    # 错误页面配置
    # 只有服务器错误才重定向到index.html，404交给上面的配置处理
    error_page 500 502 503 504 /index.html;

    # 访问日志配置
    access_log /var/log/nginx/voidix_access.log;
    error_log /var/log/nginx/voidix_error.log;
}

# ============================================================================
# CDN子域名配置 - cdn.voidix.net 专用代理服务
# ============================================================================
server {
    listen 443 ssl http2;
    listen [::]:443 ssl http2;
    server_name cdn.voidix.net;

    # SSL证书配置 - 使用通配符证书或子域名证书
    # This structure is correct for Nginx to offer both ECC and RSA certificates.
    ssl_certificate /etc/nginx/ssl/voidix.net/ECC/voidix.cer;
    ssl_certificate_key /etc/nginx/ssl/voidix.net/ECC/voidix.key;
    ssl_certificate /etc/nginx/ssl/voidix.net/RSA/voidix.cer;
    ssl_certificate_key /etc/nginx/ssl/voidix.net/RSA/voidix.key;

    # SSL安全配置
    ssl_protocols TLSv1.2 TLSv1.3;
    ssl_ciphers ECDHE-RSA-AES128-GCM-SHA256:ECDHE-RSA-AES256-GCM-SHA384:ECDHE-RSA-CHACHA20-POLY1305:ECDHE-ECDSA-AES128-GCM-SHA256:ECDHE-ECDSA-AES256-GCM-SHA384:ECDHE-ECDSA-CHACHA20-POLY1305;
    ssl_prefer_server_ciphers off;
    ssl_session_cache shared:SSL:10m;
    ssl_session_timeout 1d;
    ssl_session_tickets off;

    # HSTS安全头
    add_header Strict-Transport-Security "max-age=31536000; includeSubDomains; preload" always;

    # CDN专用安全头
    add_header X-Frame-Options "DENY" always; # More restrictive for CDN assets
    add_header X-Content-Type-Options "nosniff" always;
    add_header X-XSS-Protection "1; mode=block" always;
    add_header Referrer-Policy "strict-origin-when-cross-origin" always;

    # CDN服务标识
    add_header X-CDN-Provider "Voidix-CDN" always;
    add_header X-Served-By "cdn.voidix.net" always;

    # Gzip压缩配置
    gzip on;
    gzip_vary on;
    gzip_min_length 1024;
    gzip_types
        text/plain
        text/css
        text/xml
        text/javascript
        application/javascript
        application/json
        application/xml+rss
        application/atom+xml
        image/svg+xml
        font/woff
        font/woff2;

    # ========================================================================
    # Google Fonts代理
    # ========================================================================

    location /fonts/css/ {
        limit_req zone=cdn_assets burst=10 nodelay;
        rewrite ^/fonts/css/(.*)$ /$1 break;

        proxy_pass https://fonts.googleapis.com;
        proxy_cache voidix_cache;
        proxy_cache_key "fonts_css:$request_uri";
        proxy_cache_valid 200 7d;
        proxy_cache_valid 404 1h;
        proxy_cache_valid any 1h;

        add_header X-Cache-Status $upstream_cache_status always;
        add_header Cache-Control "public, max-age=604800, immutable";
        add_header X-CDN-Cache "fonts-css" always;
        add_header Access-Control-Allow-Origin "*" always;

        proxy_set_header Host "fonts.googleapis.com";
        proxy_set_header User-Agent "VoidixCDN/1.0 (+https://cdn.voidix.net)";
        proxy_set_header Accept "text/css,*/*;q=0.1";

        proxy_connect_timeout 5s;
        proxy_send_timeout 5s;
        proxy_read_timeout 10s;
        access_log /var/log/nginx/cdn_fonts_css.log;
    }

    location /fonts/files/ {
        limit_req zone=cdn_assets burst=10 nodelay;
        rewrite ^/fonts/files/(.*)$ /$1 break;

        proxy_pass https://fonts.gstatic.com;
        proxy_cache voidix_cache;
        proxy_cache_key "fonts_files:$request_uri";
        proxy_cache_valid 200 30d;
        proxy_cache_valid 404 1d;
        proxy_cache_valid any 1h;

        add_header X-Cache-Status $upstream_cache_status always;
        add_header Cache-Control "public, max-age=2592000, immutable";
        add_header X-CDN-Cache "fonts-files" always;
        add_header Access-Control-Allow-Origin "*" always;

        proxy_set_header Host "fonts.gstatic.com";
        proxy_set_header User-Agent "VoidixCDN/1.0 (+https://cdn.voidix.net)";
        proxy_set_header Accept "font/woff2,font/woff,*/*;q=0.1";

        proxy_connect_timeout 5s;
        proxy_send_timeout 5s;
        proxy_read_timeout 15s;
        access_log /var/log/nginx/cdn_fonts_files.log;
    }

    # ========================================================================
    # 安全策略 - 禁止分析JS代理
    # ========================================================================
    location ~* /(googletagmanager|google-analytics|lf1-cdn-tos\.bytegoofy) {
        return 403 "分析脚本不允许通过CDN代理";
    }

    # ========================================================================
    # CDN状态和健康检查
    # ========================================================================
    location = /cdn-status {
        access_log off;
        return 200 '{"status":"healthy","service":"voidix-cdn","version":"1.0"}';
        add_header Content-Type "application/json";
        add_header X-CDN-Status "active";
    }

    # 默认拒绝其他请求
    location / {
        return 404 "CDN服务：请求的资源不存在";
    }

    # 隐藏敏感文件
    location ~ /\. {
        deny all;
        access_log off;
        log_not_found off;
    }

    # 访问日志配置
    access_log /var/log/nginx/cdn_access.log;
    error_log /var/log/nginx/cdn_error.log;
}<|MERGE_RESOLUTION|>--- conflicted
+++ resolved
@@ -93,11 +93,8 @@
     # 注意: 'https:' in img-src is broad; specify domains if possible for tighter security.
     # 注意: 'connect-src wss://$host;' assumes WebSocket connections (if any) are to the same host.
     #       If the /ws proxy is for dev HMR only, this might not be needed or could be more specific for prod.
-<<<<<<< HEAD
+
     add_header Content-Security-Policy "default-src 'self'; script-src 'self' 'unsafe-inline' 'unsafe-eval' https://www.googletagmanager.com https://www.google-analytics.com https://lf1-cdn-tos.bytegoofy.com https://b.clarity.ms https://k.clarity.ms https://*.clarity.ms; style-src 'self' 'unsafe-inline' https://fonts.googleapis.com https://cdn.voidix.net; font-src 'self' https://fonts.gstatic.com https://cdn.voidix.net; img-src 'self' data: https: blob: https://cdn.voidix.net; connect-src 'self' https://www.google-analytics.com https://api.uptimerobot.com https://cdn.voidix.net wss://$host wss://server.voidix.top:10203 https://b.clarity.ms https://k.clarity.ms https://*.clarity.ms; object-src 'none'; base-uri 'self'; form-action 'self';" always;
-=======
-    add_header Content-Security-Policy "default-src 'self'; script-src 'self' 'unsafe-inline' 'unsafe-eval' https://www.googletagmanager.com https://www.google-analytics.com https://lf1-cdn-tos.bytegoofy.com https://www.clarity.ms; style-src 'self' 'unsafe-inline' https://fonts.googleapis.com https://cdn.voidix.net; font-src 'self' https://fonts.gstatic.com https://cdn.voidix.net; img-src 'self' data: https: blob: https://cdn.voidix.net; connect-src 'self' https://www.google-analytics.com https://api.uptimerobot.com https://cdn.voidix.net wss://$host wss://server.voidix.top:10203 https://*.clarity.ms; object-src 'none'; base-uri 'self'; form-action 'self';" always;
->>>>>>> ea46e7d6
 
     # 网站根目录 - 指向构建文件目录
     root /var/www/voidix.net/dist;
